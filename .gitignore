# Byte-compiled / optimized / DLL files
__pycache__/
*.py[cod]
*$py.class

# C extensions
*.so

# Distribution / packaging
.Python
build/
develop-eggs/
dist/
downloads/
eggs/
.eggs/
lib/
lib64/
parts/
sdist/
var/
wheels/
pip-wheel-metadata/
share/python-wheels/
*.egg-info/
.installed.cfg
*.egg
MANIFEST

# PyInstaller
#  Usually these files are written by a python script from a template
#  before PyInstaller builds the exe, so as to inject date/other infos into it.
*.manifest
*.spec

# Installer logs
pip-log.txt
pip-delete-this-directory.txt

# Unit test / coverage reports
htmlcov/
.tox/
.nox/
.coverage
.coverage.*
.cache
nosetests.xml
coverage.xml
*.cover
*.py,cover
.hypothesis/
.pytest_cache/

# Translations
*.mo
*.pot

# Django stuff:
*.log
local_settings.py
db.sqlite3
db.sqlite3-journal

# Flask stuff:
instance/
.webassets-cache

# Scrapy stuff:
.scrapy

# Sphinx documentation
docs/_build/

# PyBuilder
target/

# Jupyter Notebook
.ipynb_checkpoints

# IPython
profile_default/
ipython_config.py

# pyenv
.python-version

# pipenv
#   According to pypa/pipenv#598, it is recommended to include Pipfile.lock in version control.
#   However, in case of collaboration, if having platform-specific dependencies or dependencies
#   having no cross-platform support, pipenv may install dependencies that don't work, or not
#   install all needed dependencies.
#Pipfile.lock

# PEP 582; used by e.g. github.com/David-OConnor/pyflow
__pypackages__/

# Celery stuff
celerybeat-schedule
celerybeat.pid

# SageMath parsed files
*.sage.py

# Environments
.env
.venv
env/
venv/
ENV/
env.bak/
venv.bak/

# Spyder project settings
.spyderproject
.spyproject

# Rope project settings
.ropeproject

# mkdocs documentation
/site

# mypy
.mypy_cache/
.dmypy.json
dmypy.json

# Pyre type checker
.pyre/

# duckdb files
*.duckdb
*.duckdb.wal
*.duckdb.tmp
*.db
*.db.wal
*.db.tmp
<<<<<<< HEAD

# data
*.7z
*.csv
=======
*.parquet
>>>>>>> 0a0398ba
<|MERGE_RESOLUTION|>--- conflicted
+++ resolved
@@ -135,11 +135,8 @@
 *.db
 *.db.wal
 *.db.tmp
-<<<<<<< HEAD
 
 # data
 *.7z
 *.csv
-=======
-*.parquet
->>>>>>> 0a0398ba
+*.parquet